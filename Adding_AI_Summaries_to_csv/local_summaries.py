--- conflicted
+++ resolved
@@ -1,87 +1,6 @@
-<<<<<<< HEAD
-import requests
-import json
-import argparse
-import logging
-import pandas as pd
-from tqdm import tqdm
-import re
-import os
-import time
-import sys
-from pathlib import Path
-from typing import Dict, List, Optional, Tuple, Union
-
-# from subprocess import call
-# from bs4 import BeautifulSoup
-
-
-# Configure logging
-
-logging.basicConfig(
-    level = logging.INFO,
-    format = '%(asctime)s - %(levelname)s - %(message)s',
-    handlers = [
-        logging.FileHandler("summaries.log"),
-        logging.StreamHandler()
-    ]
-)
-logger = logging.getLogger("local_summaries")
-
-
-
-input = "give me one random word. print a single exclamation mark before the word you choose. print nothing but the exclamation mark and the word"
-
-# articles im reading for help:
-# https://saturncloud.io/blog/how-to-select-specific-csv-columns-using-python-and-pandas/
-
-
-#stuff to call the deepseek model and feed it our requests
-url = "http://localhost:11434/api/generate"
-
-headers = {
-    "Content-type": "application/json",
-}
-data = {
-    "model": "deepseek-r1:latest",
-    "prompt": input,
-    "stream": False,
-    }
-
-# code to gather the response from the model
-response = requests.post(url, headers=headers, data=json.dumps(data))
-
-if response.status_code == 200:
-    response_text = response.text
-    data = json.loads(response_text)
-    actual_response = data["response"]
-    print(actual_response)
-else:
-    print("Error: ", response.status_code, response.text)
-
-clean_actual_response = re.sub(r"<.*!", "", actual_response)
-print(clean_actual_response)
-
-
-
-
-
-# df = pd.read_csv("test.csv")  # Load CSV file
-# df['summary'] = "filler"  # Create a new column for summaries
-# df.to_csv("test2.csv", index=False)  # Save the file
-
-# df = pd.read_csv("test2.csv")  # Load CSV file
-# df.summary[1] = clean_actual_response  # Write the value 10 to column summary, row 5 (zero-indexed)
-
-
-df = pd.read_csv("test.csv")  # Load CSV file
-df['new_column'] = '"filler"'  # Create a new column for summaries
-df.to_csv("test2.csv", index=False)  # Save the file
-=======
 #!/usr/bin/env python3
 """
 Local Summaries Generator for Historical Markers
->>>>>>> e87ec60b
 
 This script processes a CSV file containing historical marker data,
 generates summaries for marker inscriptions using a local LLM (Ollama),
